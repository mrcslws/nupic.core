--- conflicted
+++ resolved
@@ -958,10 +958,6 @@
   }
 
 
-<<<<<<< HEAD
-  // Returns the number of non-zeros per row, for all rows
-  PyObject* nNonZerosPerRow() const
-=======
   %pythoncode %{
     def nNonZerosPerRow(self, rows=None):
       if rows is None:
@@ -971,7 +967,6 @@
   %}
 
   PyObject* _nNonZerosPerRow_allRows() const
->>>>>>> 18a882a7
   {
     nupic::NumpyVectorT<nupic::UInt ## N1> nnzpr(self->nRows());
     self->nNonZerosPerRow(nnzpr.begin());
