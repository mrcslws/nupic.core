--- conflicted
+++ resolved
@@ -4209,13 +4209,6 @@
    *
    * @param delta
    * Amount to add to each selected nonzero
-   *
-   * @b Requirements
-<<<<<<< HEAD
-   *  @li Columns must be sorted
-=======
-   *  @li Rows must be sorted
->>>>>>> 0912a1bd
    */
   template <typename InputIterator1, typename InputIterator2>
   inline void incrementNonZerosOnOuter(
@@ -4225,17 +4218,10 @@
     { // Pre-conditions
       ASSERT_INPUT_ITERATOR(InputIterator1);
       ASSERT_INPUT_ITERATOR(InputIterator2);
-<<<<<<< HEAD
       assert_valid_row_it_range_(row_begin, row_end,
                                  "incrementNonZerosOnOuter");
-      assert_valid_sorted_index_range_(nCols(), col_begin, col_end,
-                                       "incrementNonZerosOnOuter");
-=======
-      assert_valid_sorted_index_range_(nRows(), row_begin, row_end,
-                                       "incrementNonZerosOnOuter");
       assert_valid_col_it_range_(col_begin, col_end,
                                  "incrementNonZerosOnOuter");
->>>>>>> 0912a1bd
     } // End pre-conditions
 
     std::fill(indb_, indb_ + nCols(), 0);
@@ -4278,13 +4264,6 @@
    *
    * @param delta
    * Amount to add to each selected nonzero
-   *
-   * @b Requirements
-<<<<<<< HEAD
-   *  @li Columns must be sorted
-=======
-   *  @li Rows must be sorted
->>>>>>> 0912a1bd
    */
   template <typename InputIterator1, typename InputIterator2>
   inline void incrementNonZerosOnRowsExcludingCols(
@@ -4294,17 +4273,10 @@
     { // Pre-conditions
       ASSERT_INPUT_ITERATOR(InputIterator1);
       ASSERT_INPUT_ITERATOR(InputIterator2);
-<<<<<<< HEAD
       assert_valid_row_it_range_(row_begin, row_end,
                                  "incrementNonZerosOnRowsExcludingCols");
-      assert_valid_sorted_index_range_(nCols(), col_begin, col_end,
-                                       "incrementNonZerosOnRowsExcludingCols");
-=======
-      assert_valid_sorted_index_range_(nRows(), row_begin, row_end,
-                                       "incrementNonZerosOnRowsExcludingCols");
       assert_valid_col_it_range_(col_begin, col_end,
                                  "incrementNonZerosOnRowsExcludingCols");
->>>>>>> 0912a1bd
     } // End pre-conditions
 
     std::fill(indb_, indb_ + nCols(), 0);
