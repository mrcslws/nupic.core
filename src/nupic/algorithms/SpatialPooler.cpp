--- conflicted
+++ resolved
@@ -1447,17 +1447,11 @@
 
   outStream << stimulusThreshold_ << " "
             << inhibitionRadius_ << " "
-<<<<<<< HEAD
-            << dutyCyclePeriod_ << " "
-            << boostStrength_ << " "
-            << iterationNum_ << " "
-=======
             << dutyCyclePeriod_ << " ";
 
-  saveFloat_(outStream, maxBoost_);
+  saveFloat_(outStream, boostStrength_);
 
   outStream << iterationNum_ << " "
->>>>>>> cbed4f9f
             << iterationLearnNum_ << " "
             << spVerbosity_ << " "
             << updatePeriod_ << " ";
