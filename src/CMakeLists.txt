# -----------------------------------------------------------------------------
# Numenta Platform for Intelligent Computing (NuPIC)
# Copyright (C) 2013-2015, Numenta, Inc.  Unless you have purchased from
# Numenta, Inc. a separate commercial license for this software code, the
# following terms and conditions apply:
#
# This program is free software: you can redistribute it and/or modify
# it under the terms of the GNU Affero Public License version 3 as
# published by the Free Software Foundation.
#
# This program is distributed in the hope that it will be useful,
# but WITHOUT ANY WARRANTY; without even the implied warranty of
# MERCHANTABILITY or FITNESS FOR A PARTICULAR PURPOSE.
# See the GNU Affero Public License for more details.
#
# You should have received a copy of the GNU Affero Public License
# along with this program.  If not, see http://www.gnu.org/licenses.
#
# http://numenta.org/licenses/
# -----------------------------------------------------------------------------

cmake_minimum_required(VERSION 2.8)
project(nupic_core CXX)

set_property(GLOBAL PROPERTY USE_FOLDERS ON)
set(CMAKE_VERBOSE_MAKEFILE OFF) # toggle for cmake debug

if( POLICY CMP0046 )
  cmake_policy(VERSION 2.8)
  # The new policy for add_dependencies is to now error if a dependency target
  # is not found. The old policy didn't care and continued through configuration
  cmake_policy(SET CMP0046 OLD)
endif()

if( POLICY CMP0054 )
  # The OLD behavior for this policy is to dereference variables and interpret
  # keywords even if they are quoted or bracketed. The NEW behavior is to not
  # dereference variables or interpret keywords that have been quoted or bracketed.
  cmake_policy(SET CMP0054 OLD)
endif()

get_filename_component(REPOSITORY_DIR ${PROJECT_SOURCE_DIR}/.. ABSOLUTE)

if(${CMAKE_SYSTEM_NAME} MATCHES "Darwin")
  set(STDLIB "-stdlib=libc++")
elseif(${CMAKE_SYSTEM_NAME} MATCHES "Linux")
  set(STDLIB "")
elseif(${CMAKE_SYSTEM_NAME} MATCHES "Windows")
  set(STDLIB "")
endif()

#
# Identify build type - local or deployment (Travis)
# the variable NUPIC_DEPLOYMENT_BUILD must be set in travis CI scripts
#
if($ENV{NUPIC_DEPLOYMENT_BUILD})
  message("Doing a deployment build in TravisCI")
else()
  message("Doing a local build")
endif()

# Compiler `-D*` definitions
set(COMPILER_DEFINITIONS
    -DNTA_OS_${PLATFORM_UPPERCASE}
    -DNTA_ARCH_${BITNESS}
    -DHAVE_CONFIG_H
    -DNTA_INTERNAL
    -DBOOST_NO_WREGEX
    -DNUPIC2
    -DNTA_ASSERTIONS_ON
    -DNTA_ASM)
if(UNIX) # or UNIX like (i.e. APPLE and CYGWIN)
  set(COMPILER_DEFINITIONS ${COMPILER_DEFINITIONS} -DHAVE_UNISTD_H)
elseif(MSVC OR MSYS OR MINGW)
  set(COMPILER_DEFINITIONS
      ${COMPILER_DEFINITIONS}
      -DPSAPI_VERSION=1
      -DAPR_DECLARE_STATIC
      -DAPU_DECLARE_STATIC
      -DZLIB_WINAPI
      -DWIN32
      -D_WINDOWS
      -D_MBCS
      -D_CRT_SECURE_NO_WARNINGS
      -DNDEBUG
      -D_VARIADIC_MAX=10
      -DNOMINMAX
      -DCAPNP_LITE=1)
  if(MSYS OR MINGW)
    set(COMPILER_DEFINITIONS
        ${COMPILER_DEFINITIONS}
        -DHAVE_UNISTD_H)
  endif()
endif()

if(${CMAKE_CXX_COMPILER_ID} STREQUAL "GNU")
  set(COMPILER_DEFINITIONS
      ${COMPILER_DEFINITIONS}
      -DNTA_COMPILER_GNU)
elseif(${CMAKE_CXX_COMPILER_ID} MATCHES "Clang")
  set(COMPILER_DEFINITIONS
      ${COMPILER_DEFINITIONS}
      -DNTA_COMPILER_CLANG)
elseif(${CMAKE_CXX_COMPILER_ID} STREQUAL "MSVC")
  set(COMPILER_DEFINITIONS
      ${COMPILER_DEFINITIONS}
      -DNTA_COMPILER_MSVC)
elseif(${CMAKE_CXX_COMPILER_ID} STREQUAL "MinGW")
  set(COMPILER_DEFINITIONS
      ${COMPILER_DEFINITIONS}
      -DNTA_COMPILER_GNU
      -D_hypot=hypot)
endif()

add_definitions(${COMPILER_DEFINITIONS})

#
# Find Python Interp, min. v2.7
# And NumPy core directory
#
find_package(PythonInterp 2.7 REQUIRED)
execute_process(COMMAND "${PYTHON_EXECUTABLE}" "-c"
                        "import numpy; import os; import sys; sys.stdout.write(os.path.dirname(numpy.get_include()))"
                         OUTPUT_VARIABLE NUMPY_CORE)

# Quick way to fixup directory paths to NumPy
get_filename_component(NUMPY_CORE ${NUMPY_CORE}/include/.. ABSOLUTE)

#
# Setup include paths
#
if("${PROJECT_BUILD_ARTIFACTS_DIR}" STREQUAL "")
  set(PROJECT_BUILD_ARTIFACTS_DIR "${PROJECT_BINARY_DIR}/artifacts")
endif()

include_directories(SYSTEM
                    ${NUMPY_CORE}/include
                    ${PROJECT_BINARY_DIR})

include_directories(${PROJECT_SOURCE_DIR})

#
# Set linker (ld)
# use ld.gold if available
#
execute_process(COMMAND ld.gold --version RESULT_VARIABLE EXIT_CODE)
if(EXIT_CODE EQUAL 0)
  message("Using ld.gold as LINKER.")
  set(CMAKE_LINKER "ld.gold")
endif()

if (${CMAKE_CXX_COMPILER_ID} STREQUAL "GNU")
   set(STDLIB "${STDLIB} -static-libgcc -static-libstdc++")
endif()

#
# Enable Optimization flags here
# These are quite aggresive flags, if your code misbehaves
# for strange reasons, try compiling without them.
#
if(NOT ${CMAKE_CXX_COMPILER_ID} STREQUAL "MSVC")
  set(OPTIMIZATION_FLAGS_CC "${OPTIMIZATION_FLAGS_CC} -mtune=generic -O2")
  set(OPTIMIZATION_FLAGS_CC "-pipe ${OPTIMIZATION_FLAGS_CC}") #TODO use -Ofast instead of -O3
  set(OPTIMIZATION_FLAGS_LT "-O2 ${OPTIMIZATION_FLAGS_LT}")

  if(${CMAKE_CXX_COMPILER_ID} STREQUAL "GNU" AND NOT MINGW)
    set(OPTIMIZATION_FLAGS_CC "${OPTIMIZATION_FLAGS_CC} -fuse-linker-plugin -flto-report")
    set(OPTIMIZATION_FLAGS_CC "${OPTIMIZATION_FLAGS_CC} -flto -fuse-ld=gold") #TODO fix LTO for clang
    set(OPTIMIZATION_FLAGS_LT "${OPTIMIZATION_FLAGS_LT} -flto") #TODO LTO for clang too
  endif()
endif()


#
# compiler specific settings here
#
if(${CMAKE_CXX_COMPILER_ID} STREQUAL "MSVC")
  # MS Visual C
  set(COMMON_COMPILE_FLAGS "/TP /Zc:wchar_t /Gm- /fp:precise /errorReport:prompt /W1 /WX- /GR /Gd /GS /Oy- /EHs /analyze- /nologo")
  set(COMMON_LINK_FLAGS "/NOLOGO /SAFESEH:NO /NODEFAULTLIB:LIBCMT")
  if("${BITNESS}" STREQUAL "32")
    set(COMMON_LINK_FLAGS "${COMMON_LINK_FLAGS} /MACHINE:X86")
  else()
    set(COMMON_LINK_FLAGS "${COMMON_LINK_FLAGS} /MACHINE:X${BITNESS}")
  endif()

else()
  # LLVM Clang / Gnu GCC
  set(COMMON_COMPILE_FLAGS "-std=c++11 -m${BITNESS} ${STDLIB} -Wextra -Wreturn-type -Wunused -Wno-unused-variable -Wno-unused-parameter -Wno-missing-field-initializers")
  if(NOT ${CMAKE_SYSTEM_NAME} MATCHES "Windows")
    set(COMMON_COMPILE_FLAGS "-Werror -Wall -fPIC ${COMMON_COMPILE_FLAGS} -Wno-deprecated-register")
  endif()
  set(COMMON_LINK_FLAGS "-m${BITNESS} ${STDLIB}")
endif()

if("${CMAKE_BUILD_TYPE}" STREQUAL "Debug")
  set(COMMON_COMPILE_FLAGS "${COMMON_COMPILE_FLAGS} -Og -g")
  set(COMMON_LINK_FLAGS "${COMMON_LINK_FLAGS} -O0")
else()
  set(COMMON_COMPILE_FLAGS "${COMMON_COMPILE_FLAGS} ${OPTIMIZATION_FLAGS_CC}")
  set(COMMON_LINK_FLAGS "${COMMON_LINK_FLAGS} ${OPTIMIZATION_FLAGS_LT}")
endif()

if(MINGW)
  # This is for GCC 4.8.x
  # http://stackoverflow.com/questions/10660524/error-building-boost-1-49-0-with-gcc-4-7-0
  set(COMMON_COMPILE_FLAGS "${COMMON_COMPILE_FLAGS} -include cmath")
endif()

# Set compiler-specific options.
if(${CMAKE_CXX_COMPILER_ID} STREQUAL "GNU")
  set(COMMON_LINK_FLAGS "${COMMON_LINK_FLAGS} -Wl,--no-undefined")
elseif(${CMAKE_CXX_COMPILER_ID} MATCHES "Clang")
  set(COMMON_LINK_FLAGS "${COMMON_LINK_FLAGS} -Wl,-undefined,error")
endif()

#
# Let CMake know where all of the external files are.
#
set(CMAKE_PREFIX_PATH ${CMAKE_PREFIX_PATH}
                      ${REPOSITORY_DIR}/external/common/
                      ${REPOSITORY_DIR}/external/${PLATFORM}${BITNESS}${PLATFORM_SUFFIX}/
                      ${NUMPY_CORE}/)
#
# Make sure the Cap'n Proto generation scripts are on the PATH.
#
set(ENV{PATH} "$ENV{PATH}:${REPOSITORY_DIR}/external/${PLATFORM}${BITNESS}${PLATFORM_SUFFIX}/bin")

#
# Extract current git sha and record in nupic/Version.hpp
#
execute_process(COMMAND git rev-parse HEAD
                OUTPUT_VARIABLE NUPIC_CORE_VERSION
                OUTPUT_STRIP_TRAILING_WHITESPACE)
configure_file(
  "${PROJECT_SOURCE_DIR}/nupic/Version.hpp.in"
  "${PROJECT_BINARY_DIR}/Version.hpp")

#
# Setup gtest
#
set(LIB_STATIC_GTEST gtest)
add_library(${LIB_STATIC_GTEST}
            STATIC
            ${REPOSITORY_DIR}/external/common/src/gtest/gtest-all.cpp)
set_target_properties(${LIB_STATIC_GTEST}
                      PROPERTIES COMPILE_FLAGS "${COMMON_COMPILE_FLAGS}"
                      LINK_FLAGS "${COMMON_LINK_FLAGS}")


#
# Find and add libapr1
#
set(LIB_STATIC_APR1 apr-1)
find_library(LIB_STATIC_APR1_LOC
             ${LIB_STATIC_APR1}
             "${REPOSITORY_DIR}/external/${PLATFORM}${BITNESS}${PLATFORM_SUFFIX}/lib/"
             NO_DEFAULT_PATH)
add_library(${LIB_STATIC_APR1} STATIC IMPORTED GLOBAL)

#
# Find and add libaprutil-1
#
set(LIB_STATIC_APRUTIL1 aprutil-1)
find_library(LIB_STATIC_APRUTIL1_LOC
             ${LIB_STATIC_APRUTIL1}
             "${REPOSITORY_DIR}/external/${PLATFORM}${BITNESS}${PLATFORM_SUFFIX}/lib/"
             NO_DEFAULT_PATH)
add_library(${LIB_STATIC_APRUTIL1} STATIC IMPORTED GLOBAL)

#
# Find and add libyaml
#
set(LIB_STATIC_YAML yaml)
find_library(LIB_STATIC_YAML_LOC
             ${LIB_STATIC_YAML}
             "${REPOSITORY_DIR}/external/${PLATFORM}${BITNESS}${PLATFORM_SUFFIX}/lib/"
             NO_DEFAULT_PATH)
add_library(${LIB_STATIC_YAML} STATIC IMPORTED GLOBAL)

#
# Find and add libyaml-cpp
#
set(LIB_STATIC_YAML_CPP yaml-cpp)
find_library(LIB_STATIC_YAML_CPP_LOC
             ${LIB_STATIC_YAML_CPP}
             "${REPOSITORY_DIR}/external/${PLATFORM}${BITNESS}${PLATFORM_SUFFIX}/lib/"
             NO_DEFAULT_PATH)
add_library(${LIB_STATIC_YAML_CPP} STATIC IMPORTED GLOBAL)

#
# Find and add libz
#
set(LIB_STATIC_Z z)
find_library(LIB_STATIC_Z_LOC
             ${LIB_STATIC_Z}
             "${REPOSITORY_DIR}/external/${PLATFORM}${BITNESS}${PLATFORM_SUFFIX}/lib/"
             NO_DEFAULT_PATH)
add_library(${LIB_STATIC_Z} STATIC IMPORTED GLOBAL)

#
# Setup for python
#
find_package(PythonLibs REQUIRED)
include_directories(SYSTEM ${PYTHON_INCLUDE_DIRS})

message(STATUS "PYTHON_EXECUTABLE   = ${PYTHON_EXECUTABLE}")
message(STATUS "PYTHON_INCLUDE_DIRS = ${PYTHON_INCLUDE_DIRS}")
message(STATUS "PYTHON_LIBRARIES    = ${PYTHON_LIBRARIES}")

# List all .capnp files here. The C++ files will be generated and included
# when compiling later on.
set(CAPNP_SPECS_REL
  nupic/proto/BitHistory.capnp
  nupic/proto/ClaClassifier.capnp
  nupic/proto/ConnectionsProto.capnp
  nupic/proto/LinkProto.capnp
  nupic/proto/Map.capnp
  nupic/proto/NetworkProto.capnp
  nupic/proto/PyRegionProto.capnp
  nupic/proto/RandomProto.capnp
  nupic/proto/RegionProto.capnp
  nupic/proto/SparseBinaryMatrixProto.capnp
  nupic/proto/SparseMatrixProto.capnp
  nupic/proto/SpatialPoolerProto.capnp
  nupic/proto/TemporalMemoryProto.capnp
  nupic/proto/TestNodeProto.capnp
  nupic/proto/VectorFileSensorProto.capnp
)

foreach(spec ${CAPNP_SPECS_REL})
  list(APPEND CAPNP_SPECS ${PROJECT_SOURCE_DIR}/${spec})
  list(APPEND CAPNP_HDRS ${PROJECT_BINARY_DIR}/${spec}.h)
  list(APPEND CAPNP_SRCS ${PROJECT_BINARY_DIR}/${spec}.c++)
endforeach(spec)
set(CAPNP_ALL "${CAPNP_HDRS};${CAPNP_SRCS}")

# Create custom target for generating C++ code from .capnp schema files.
create_capnpc_command(capnp_specs
                      "${CAPNP_SPECS}"
                      ${PROJECT_SOURCE_DIR}
                      ${PROJECT_SOURCE_DIR}
                      ${PROJECT_BINARY_DIR}
                      "${CAPNP_ALL}")

#
# Python support
#
set (PY_SUPPORT_FILES
     nupic/py_support/NumpyVector.cpp
     nupic/py_support/PyArray.cpp
     nupic/py_support/PyHelpers.cpp
     nupic/py_support/PythonStream.cpp
     nupic/py_support/PyCapnp.cpp
)
if(NOT "${PLATFORM}" STREQUAL "windows")
  list(APPEND PY_SUPPORT_FILES nupic/py_support/CapnpToPycapnp.cpp)
endif()

message(STATUS "CAPNP_EXECUTABLE   = ${CAPNP_EXECUTABLE}")
message(STATUS "CAPNP_DEFINITIONS   = ${CAPNP_DEFINITIONS}")
message(STATUS "CAPNP_INCLUDE_DIRS  = ${CAPNP_INCLUDE_DIRS}")
message(STATUS "CAPNP_LIBRARIES     = ${CAPNP_LIBRARIES}")
message(STATUS "CAPNP_LIBRARIES_LITE= ${CAPNP_LIBRARIES_LITE}")

#
# Add the pycapnp Python package to includes
if(NOT "${PLATFORM}" STREQUAL "windows")
  execute_process(COMMAND "${PYTHON_EXECUTABLE}" "-c"
                          "import capnp; import os; import sys; sys.stdout.write(os.path.dirname(os.path.dirname(capnp.__file__)))"
                  OUTPUT_VARIABLE PYCAPNP)
  message(STATUS "PYCAPNP             = ${PYCAPNP}")
  include_directories(SYSTEM ${PYCAPNP})
endif()

#
# Setup libnupic_core
#
set(LIB_STATIC_NUPICCORE nupic_core_solo)

if(MSVC OR MSYS OR MINGW)
  set(COMMON_LIBS
      ${PYTHON_LIBRARIES}
      ${CAPNP_LIBRARIES_LITE})
else()
  set(COMMON_LIBS
      ${PYTHON_LIBRARIES}
      ${CAPNP_LIBRARIES})
endif()

if("${PLATFORM}" STREQUAL "linux")
  list(APPEND COMMON_OS_LIBS pthread dl)
elseif("${PLATFORM}" STREQUAL "darwin")
  list(APPEND COMMON_OS_LIBS c++abi)
elseif(MSYS OR MINGW)
  list(APPEND COMMON_OS_LIBS psapi ws2_32 wsock32 rpcrt4)
elseif("${PLATFORM}" STREQUAL "windows")
  list(APPEND COMMON_OS_LIBS oldnames.lib psapi.lib ws2_32.lib)
endif()

set(LIB_STATIC_NUPICCORE_SRCS
    ${CAPNP_SRCS}
    ${PY_SUPPORT_FILES}
    nupic/algorithms/BitHistory.cpp
    nupic/algorithms/Cell.cpp
    nupic/algorithms/Cells4.cpp
    nupic/algorithms/ClassifierResult.cpp
    nupic/algorithms/CondProbTable.cpp
    nupic/algorithms/Connections.cpp
    nupic/algorithms/FastClaClassifier.cpp
    nupic/algorithms/GaborNode.cpp
    nupic/algorithms/ImageSensorLite.cpp
    nupic/algorithms/InSynapse.cpp
    nupic/algorithms/Linear.cpp
    nupic/algorithms/OutSynapse.cpp
    nupic/algorithms/Segment.cpp
    nupic/algorithms/SegmentUpdate.cpp
    nupic/algorithms/SpatialPooler.cpp
    nupic/algorithms/TemporalMemory.cpp
    nupic/algorithms/Svm.cpp
    nupic/engine/Collections.cpp
    nupic/engine/Input.cpp
    nupic/engine/Link.cpp
    nupic/engine/LinkPolicyFactory.cpp
    nupic/engine/Network.cpp
    nupic/engine/NuPIC.cpp
    nupic/engine/Output.cpp
    nupic/engine/Region.cpp
    nupic/engine/RegionImpl.cpp
    nupic/engine/RegionImplFactory.cpp
    nupic/engine/RegionIo.cpp
    nupic/engine/RegionParameters.cpp
    nupic/engine/Spec.cpp
    nupic/engine/TestFanIn2LinkPolicy.cpp
    nupic/engine/TestNode.cpp
    nupic/engine/UniformLinkPolicy.cpp
    nupic/engine/YAMLUtils.cpp
    nupic/math/SparseMatrixAlgorithms.cpp
    nupic/math/StlIo.cpp
    nupic/ntypes/ArrayBase.cpp
    nupic/ntypes/Buffer.cpp
    nupic/ntypes/BundleIO.cpp
    nupic/ntypes/Collection.cpp
    nupic/ntypes/Dimensions.cpp
    nupic/ntypes/MemParser.cpp
    nupic/ntypes/Scalar.cpp
    nupic/ntypes/Value.cpp
    nupic/os/Directory.cpp
    nupic/os/DynamicLibrary.cpp
    nupic/os/Env.cpp
    nupic/os/FStream.cpp
    nupic/os/OS.cpp
    nupic/os/OSUnix.cpp
    nupic/os/OSWin.cpp
    nupic/os/Path.cpp
    nupic/os/Regex.cpp
    nupic/os/Timer.cpp
    nupic/regions/PyRegion.cpp
    nupic/regions/VectorFile.cpp
    nupic/regions/VectorFileEffector.cpp
    nupic/regions/VectorFileSensor.cpp
    nupic/test/Tester.cpp
    nupic/types/BasicType.cpp
    nupic/types/Fraction.cpp
    nupic/utils/LoggingException.cpp
    nupic/utils/LogItem.cpp
    nupic/utils/Random.cpp
    nupic/utils/StringUtils.cpp
    nupic/utils/TRandom.cpp
    nupic/utils/Watcher.cpp)
set(LIB_STATIC_NUPICCORE_LINK_LIBS
    ${LIB_STATIC_YAML_CPP_LOC}
    ${LIB_STATIC_YAML_LOC}
    ${LIB_STATIC_APR1_LOC}
    ${LIB_STATIC_APRUTIL1_LOC}
    ${LIB_STATIC_Z_LOC}
    ${COMMON_LIBS}
    ${COMMON_OS_LIBS})
set(LIB_STATIC_NUPICCORE_COMPILE_FLAGS
    "${COMMON_COMPILE_FLAGS} -I${NUMPY_CORE}/include")
set(LIB_STATIC_NUPICCORE_LINK_FLAGS
    "${COMMON_LINK_FLAGS} -static")

add_library(${LIB_STATIC_NUPICCORE} STATIC ${LIB_STATIC_NUPICCORE_SRCS})
target_link_libraries(${LIB_STATIC_NUPICCORE}
                      ${LIB_STATIC_NUPICCORE_LINK_LIBS})
set_target_properties(${LIB_STATIC_NUPICCORE} PROPERTIES COMPILE_FLAGS
                      ${LIB_STATIC_NUPICCORE_COMPILE_FLAGS})
set_target_properties(${LIB_STATIC_NUPICCORE} PROPERTIES LINK_FLAGS
                      ${LIB_STATIC_NUPICCORE_LINK_FLAGS})

# Add new library to common libs for rest of targets.
set(COMMON_LIBS ${LIB_STATIC_NUPICCORE} ${COMMON_LIBS})

#
# Setup test_cpp_region
#
set(EXECUTABLE_CPPREGIONTEST cpp_region_test)
add_executable(${EXECUTABLE_CPPREGIONTEST} test/integration/CppRegionTest.cpp)
target_link_libraries(${EXECUTABLE_CPPREGIONTEST} ${COMMON_LIBS})
set_target_properties(${EXECUTABLE_CPPREGIONTEST} PROPERTIES COMPILE_FLAGS ${COMMON_COMPILE_FLAGS})
set_target_properties(${EXECUTABLE_CPPREGIONTEST} PROPERTIES LINK_FLAGS "${COMMON_LINK_FLAGS}")
add_custom_target(tests_cpp_region
                  COMMAND ${EXECUTABLE_CPPREGIONTEST}
                  DEPENDS ${EXECUTABLE_CPPREGIONTEST}
                  VERBATIM)

#
# Setup test_py_region
#
set(EXECUTABLE_PYREGIONTEST py_region_test)
add_executable(${EXECUTABLE_PYREGIONTEST} test/integration/PyRegionTest.cpp)
target_link_libraries(${EXECUTABLE_PYREGIONTEST} ${COMMON_LIBS})
set_target_properties(${EXECUTABLE_PYREGIONTEST}
                      PROPERTIES COMPILE_FLAGS ${COMMON_COMPILE_FLAGS})
set_target_properties(${EXECUTABLE_PYREGIONTEST}
                      PROPERTIES LINK_FLAGS "${COMMON_LINK_FLAGS}")
add_custom_target(tests_py_region
                  COMMAND ${EXECUTABLE_PYREGIONTEST}
                  DEPENDS ${EXECUTABLE_PYREGIONTEST}
                  VERBATIM)


#
# Setup test_connections_performance
#
set(EXECUTABLE_CONNECTIONSPERFORMANCETEST connections_performance_test)
add_executable(${EXECUTABLE_CONNECTIONSPERFORMANCETEST}
               test/integration/ConnectionsPerformanceTest.cpp)
target_link_libraries(${EXECUTABLE_CONNECTIONSPERFORMANCETEST} ${COMMON_LIBS})
set_target_properties(${EXECUTABLE_CONNECTIONSPERFORMANCETEST}
                      PROPERTIES COMPILE_FLAGS ${COMMON_COMPILE_FLAGS})
set_target_properties(${EXECUTABLE_CONNECTIONSPERFORMANCETEST}
                      PROPERTIES LINK_FLAGS "${COMMON_LINK_FLAGS}")
add_custom_target(tests_connections_performance
                  COMMAND ${EXECUTABLE_CONNECTIONSPERFORMANCETEST}
                  DEPENDS ${EXECUTABLE_CONNECTIONSPERFORMANCETEST}
                  VERBATIM)

#
# Setup helloregion example
#
set(EXECUTABLE_HELLOREGION helloregion)
add_executable(${EXECUTABLE_HELLOREGION} examples/regions/HelloRegions.cpp)
target_link_libraries(${EXECUTABLE_HELLOREGION} ${COMMON_LIBS})
set_target_properties(${EXECUTABLE_HELLOREGION}
                      PROPERTIES COMPILE_FLAGS ${COMMON_COMPILE_FLAGS})
set_target_properties(${EXECUTABLE_HELLOREGION}
                      PROPERTIES LINK_FLAGS "${COMMON_LINK_FLAGS}")
add_dependencies(${EXECUTABLE_HELLOREGION} ${COMMON_LIBS})

#
# Setup prototest example
#
set(EXECUTABLE_PROTOTEST prototest)
add_executable(${EXECUTABLE_PROTOTEST} examples/prototest.cpp)
target_link_libraries(${EXECUTABLE_PROTOTEST} ${COMMON_LIBS})
set_target_properties(${EXECUTABLE_PROTOTEST}
                      PROPERTIES COMPILE_FLAGS ${COMMON_COMPILE_FLAGS})
set_target_properties(${EXECUTABLE_PROTOTEST}
                      PROPERTIES LINK_FLAGS "${COMMON_LINK_FLAGS}")
add_dependencies(${EXECUTABLE_PROTOTEST} ${COMMON_LIBS})

#
# Setup HelloSP_TP example
#
set(EXECUTABLE_HELLOSPTP hello_sp_tp)
add_executable(${EXECUTABLE_HELLOSPTP} examples/algorithms/HelloSP_TP.cpp)
target_link_libraries(${EXECUTABLE_HELLOSPTP} ${COMMON_LIBS})
set_target_properties(${EXECUTABLE_HELLOSPTP}
                      PROPERTIES COMPILE_FLAGS ${COMMON_COMPILE_FLAGS})
set_target_properties(${EXECUTABLE_HELLOSPTP}
                      PROPERTIES LINK_FLAGS "${COMMON_LINK_FLAGS}")
add_dependencies(${EXECUTABLE_HELLOSPTP} ${COMMON_LIBS})


#
# Setup gtests
#
set(EXECUTABLE_GTESTS unit_tests)
add_executable(${EXECUTABLE_GTESTS}
               test/unit/algorithms/CondProbTableTest.cpp
               test/unit/algorithms/ConnectionsTest.cpp
               test/unit/algorithms/FastCLAClassifierTest.cpp
               test/unit/algorithms/NearestNeighborUnitTest.cpp
               test/unit/algorithms/SpatialPoolerTest.cpp
               test/unit/algorithms/TemporalMemoryTest.cpp
               test/unit/engine/InputTest.cpp
               test/unit/engine/NetworkTest.cpp
               test/unit/engine/UniformLinkPolicyTest.cpp
               test/unit/engine/YAMLUtilsTest.cpp
               test/unit/math/DenseTensorUnitTest.cpp
               test/unit/math/DomainUnitTest.cpp
               test/unit/math/IndexUnitTest.cpp
               test/unit/math/MathsTest.cpp
               test/unit/math/SparseBinaryMatrixTest.cpp
               test/unit/math/SparseMatrix01UnitTest.cpp
               test/unit/math/SparseMatrixTest.cpp
               test/unit/math/SparseMatrixUnitTest.cpp
               test/unit/math/SparseTensorUnitTest.cpp
               test/unit/ntypes/ArrayTest.cpp
               test/unit/ntypes/BufferTest.cpp
               test/unit/ntypes/CollectionTest.cpp
               test/unit/ntypes/DimensionsTest.cpp
               test/unit/ntypes/MemParserTest.cpp
               test/unit/ntypes/MemStreamTest.cpp
               test/unit/ntypes/NodeSetTest.cpp
               test/unit/ntypes/ScalarTest.cpp
               test/unit/ntypes/ValueTest.cpp
               test/unit/os/DirectoryTest.cpp
               test/unit/os/EnvTest.cpp
               test/unit/os/OSTest.cpp
               test/unit/os/PathTest.cpp
               test/unit/os/RegexTest.cpp
               test/unit/os/TimerTest.cpp
               test/unit/py_support/PyHelpersTest.cpp
               test/unit/test/TesterTest.cpp
               test/unit/types/BasicTypeTest.cpp
               test/unit/types/ExceptionTest.cpp
               test/unit/types/FractionTest.cpp
               test/unit/UnitTestMain.cpp
               test/unit/utils/RandomTest.cpp
               test/unit/utils/WatcherTest.cpp)
target_link_libraries(${EXECUTABLE_GTESTS}
                      ${LIB_STATIC_GTEST}
                      ${COMMON_LIBS})
set_target_properties(${EXECUTABLE_GTESTS}
                      PROPERTIES COMPILE_FLAGS ${COMMON_COMPILE_FLAGS}
                                 LINK_FLAGS "${COMMON_LINK_FLAGS}")
add_custom_target(tests_unit
                  COMMAND ${EXECUTABLE_GTESTS}
                  DEPENDS ${EXECUTABLE_GTESTS}
                  VERBATIM)
add_dependencies(${EXECUTABLE_GTESTS} ${LIB_STATIC_GTEST} ${COMMON_LIBS})
set(TEST_HEADERS
    test/unit/math/DenseTensorUnitTest.hpp
    test/unit/math/DomainUnitTest.hpp
    test/unit/math/IndexUnitTest.hpp
    test/unit/math/MathsTest.hpp
    test/unit/math/SparseMatrix01UnitTest.hpp
    test/unit/math/SparseMatrixUnitTest.hpp
    test/unit/math/SparseTensorUnitTest.hpp
<<<<<<< HEAD
    test/unit/test/TesterTest.hpp
    test/unit/types/BasicTypeTest.hpp
    test/unit/types/ExceptionTest.hpp
    test/unit/types/FractionTest.hpp)
=======
    test/unit/os/DirectoryTest.hpp
    test/unit/os/EnvTest.hpp
    test/unit/os/OSTest.hpp
    test/unit/os/PathTest.hpp
    test/unit/os/RegexTest.hpp
    test/unit/os/TimerTest.hpp
    test/unit/test/TesterTest.hpp)
>>>>>>> 89c0ad85
set(tests_file_content "")
set(headers_file_content "")
foreach(file ${TEST_HEADERS})
  get_filename_component(test ${file} NAME_WE)
  set(tests_file_content "${tests_file_content}ADD_TEST(${test});\n")
  set(headers_file_content "${headers_file_content}#include \"${file}\"\n")
endforeach()
file(WRITE "${PROJECT_BINARY_DIR}/AddTests.hpp" "${tests_file_content}")
file(WRITE "${PROJECT_BINARY_DIR}/AddTestHeaders.hpp" "${headers_file_content}")

#
# tests_all just calls other targets
#
add_custom_target(tests_all
                  DEPENDS tests_cpp_region
                  DEPENDS tests_unit
                  COMMENT "Running all tests"
                  VERBATIM)

if(UNIX OR MSYS OR MINGW)
  set(LIB_STATIC_NUPICCORE_COMBINED "${PROJECT_BINARY_DIR}/libnupic_core.a")
  if(MSYS OR MINGW)
    add_custom_command(OUTPUT ${LIB_STATIC_NUPICCORE_COMBINED}
                       COMMAND ${CMAKE_AR} -x $<TARGET_FILE:${LIB_STATIC_NUPICCORE}>
                       COMMAND ${CMAKE_AR} -x ${LIB_STATIC_YAML_CPP_LOC}
                       COMMAND ${CMAKE_AR} -x ${LIB_STATIC_YAML_LOC}
                       COMMAND ${CMAKE_AR} -x ${LIB_STATIC_APRUTIL1_LOC}
                       COMMAND ${CMAKE_AR} -x ${LIB_STATIC_APR1_LOC}
                       COMMAND ${CMAKE_AR} -x ${LIB_STATIC_Z_LOC}
                       COMMAND ${CMAKE_AR} rcs ${LIB_STATIC_NUPICCORE_COMBINED} *.o *.obj
                       DEPENDS ${LIB_STATIC_NUPICCORE})
  else()
    add_custom_command(OUTPUT ${LIB_STATIC_NUPICCORE_COMBINED}
                       COMMAND ${CMAKE_AR} -x $<TARGET_FILE:${LIB_STATIC_NUPICCORE}>
                       COMMAND ${CMAKE_AR} -x ${LIB_STATIC_YAML_CPP_LOC}
                       COMMAND ${CMAKE_AR} -x ${LIB_STATIC_YAML_LOC}
                       COMMAND ${CMAKE_AR} -x ${LIB_STATIC_APRUTIL1_LOC}
                       COMMAND ${CMAKE_AR} -x ${LIB_STATIC_APR1_LOC}
                       COMMAND ${CMAKE_AR} -x ${LIB_STATIC_Z_LOC}
                       COMMAND ${CMAKE_AR} rcs ${LIB_STATIC_NUPICCORE_COMBINED} *.o
                       DEPENDS ${LIB_STATIC_NUPICCORE})
  endif()
else()
  set(LIB_STATIC_NUPICCORE_COMBINED "${PROJECT_BINARY_DIR}/nupic_core.lib")
  add_custom_command(OUTPUT ${LIB_STATIC_NUPICCORE_COMBINED}
                     COMMAND lib.exe /OUT:${LIB_STATIC_NUPICCORE_COMBINED}
                             $<TARGET_FILE:${LIB_STATIC_NUPICCORE}>
                             ${LIB_STATIC_YAML_CPP_LOC}
                             ${LIB_STATIC_YAML_LOC}
                             ${LIB_STATIC_APRUTIL1_LOC}
                             ${LIB_STATIC_APR1_LOC}
                             ${LIB_STATIC_Z_LOC}
                     DEPENDS ${LIB_STATIC_NUPICCORE}
                     VERBATIM)
endif()

#
# Call SWIG to generate wrapper code for Python.
#
include(UseSWIG)

# Set the output location for the language modules that are created.
set(CMAKE_SWIG_OUTDIR ${PROJECT_BINARY_DIR})

# Make sure the directory exists for the generated C++ files.
file(MAKE_DIRECTORY ${PROJECT_BINARY_DIR}/nupic/bindings)

# SWIG options from:
# https://github.com/swig/swig/blob/master/Source/Modules/python.cxx#L111
set(SWIG_FLAGS
    -features
    autodoc=0,directors=0
    -noproxyimport
    -keyword
    -modern
    -modernargs
    -noproxydel
    -fvirtual
    -fastunpack
    -nofastproxy
    -fastquery
    -outputtuple
    -castmode
    -nosafecstrings
    -w402
    -w503
    -w511
    -w302
    -w362
    -w312
    -w389
    -DSWIG_PYTHON_LEGACY_BOOL
    -I${SWIG_DIR}/python
    -I${SWIG_DIR}
    ${COMPILER_DEFINITIONS}
)

set(SWIG_SUPPORT_FILES
    nupic/py_support/NumpyVector.cpp
    nupic/py_support/PyArray.cpp
    nupic/py_support/PyHelpers.cpp
    nupic/py_support/PythonStream.cpp
    nupic/bindings/PySparseTensor.cpp
)

set(SWIG_LINK_LIBRARIES
    ${LIB_STATIC_NUPICCORE_COMBINED}
    ${PYTHON_LIBRARIES}
    ${COMMON_OS_LIBS})

if(${CMAKE_SYSTEM_NAME} MATCHES "Windows")
  set(SWIG_LINK_LIBRARIES
      ${SWIG_LINK_LIBRARIES}
      ${CAPNP_LIBRARIES_LITE})
else()
  set(SWIG_LINK_LIBRARIES
      ${SWIG_LINK_LIBRARIES}
      ${CAPNP_LIBRARIES})
endif()

# Algorithms
set(SWIG_ALGORITHMS_FILES nupic/bindings/algorithms.i)
set_source_files_properties(${SWIG_ALGORITHMS_FILES} PROPERTIES
                            CPLUSPLUS ON
                            SWIG_MODULE_NAME algorithms
                            SWIG_FLAGS "${SWIG_FLAGS}")
set(SWIG_ALGORITHMS algorithms)
# Make sure we don't attempt to execute the swig executable until it is built.
set(SWIG_MODULE_${SWIG_ALGORITHMS}_EXTRA_DEPS Swig ${LIB_STATIC_NUPICCORE_COMBINED})
# Create custom command for generating files from SWIG.
swig_add_module(${SWIG_ALGORITHMS} python
                ${SWIG_SUPPORT_FILES}
                ${SWIG_ALGORITHMS_FILES})
list(APPEND SWIG_GENERATED_FILES ${swig_generated_file_fullname})
swig_link_libraries(${SWIG_ALGORITHMS}
                    ${SWIG_LINK_LIBRARIES})

# Engine
set(SWIG_ENGINE_FILES nupic/bindings/engine_internal.i)
set_source_files_properties(${SWIG_ENGINE_FILES} PROPERTIES
                            CPLUSPLUS ON
                            SWIG_MODULE_NAME engine_internal
                            SWIG_FLAGS "${SWIG_FLAGS}")
set(SWIG_ENGINE engine_internal)
# Make sure we don't attempt to execute the swig executable until it is built.
set(SWIG_MODULE_${SWIG_ENGINE}_EXTRA_DEPS Swig ${LIB_STATIC_NUPICCORE_COMBINED})
# Create custom command for generating files from SWIG.
swig_add_module(${SWIG_ENGINE} python
                ${SWIG_SUPPORT_FILES}
                ${SWIG_ENGINE_FILES})
list(APPEND SWIG_GENERATED_FILES ${swig_generated_file_fullname})
swig_link_libraries(${SWIG_ENGINE}
                    ${SWIG_LINK_LIBRARIES})

# Math
set(SWIG_MATH_FILES nupic/bindings/math.i)
set_source_files_properties(${SWIG_MATH_FILES} PROPERTIES
                            CPLUSPLUS ON
                            SWIG_MODULE_NAME math
                            SWIG_FLAGS "${SWIG_FLAGS}")
set(SWIG_MATH math)
# Make sure we don't attempt to execute the swig executable until it is built.
set(SWIG_MODULE_${SWIG_MATH}_EXTRA_DEPS Swig ${LIB_STATIC_NUPICCORE_COMBINED})
# Create custom command for generating files from SWIG.
swig_add_module(${SWIG_MATH} python
                ${SWIG_SUPPORT_FILES}
                ${SWIG_MATH_FILES})
list(APPEND SWIG_GENERATED_FILES ${swig_generated_file_fullname})
swig_link_libraries(${SWIG_MATH}
                    ${SWIG_LINK_LIBRARIES})

set_source_files_properties(${SWIG_GENERATED_FILES} PROPERTIES
                            GENERATED TRUE)
set_source_files_properties(${SWIG_GENERATED_FILES} ${SWIG_SUPPORT_FILES}
                            PROPERTIES
                            COMPILE_FLAGS ${COMMON_COMPILE_FLAGS}
                            LINK_FLAGS ${COMMON_LINK_FLAGS})

# If a path is specified, copy extensions files to proper location.
if (PY_EXTENSIONS_DIR)
  install(TARGETS
          ${SWIG_MODULE_${SWIG_ALGORITHMS}_REAL_NAME}
          ${SWIG_MODULE_${SWIG_ENGINE}_REAL_NAME}
          ${SWIG_MODULE_${SWIG_MATH}_REAL_NAME}
          LIBRARY DESTINATION ${PY_EXTENSIONS_DIR})
  install(FILES
          ${PROJECT_BINARY_DIR}/algorithms.py
          ${PROJECT_BINARY_DIR}/engine_internal.py
          ${PROJECT_BINARY_DIR}/math.py
          DESTINATION ${PY_EXTENSIONS_DIR})
endif(PY_EXTENSIONS_DIR)


#
# Install targets into CMAKE_INSTALL_PREFIX
#
install(TARGETS
        ${LIB_STATIC_NUPICCORE}
        ${LIB_STATIC_GTEST}
        ${EXECUTABLE_HELLOREGION}
        ${EXECUTABLE_CPPREGIONTEST}
        ${EXECUTABLE_PYREGIONTEST}
        ${EXECUTABLE_CONNECTIONSPERFORMANCETEST}
        ${EXECUTABLE_HELLOSPTP}
        ${EXECUTABLE_PROTOTEST}
        ${EXECUTABLE_GTESTS}
        RUNTIME DESTINATION bin
        LIBRARY DESTINATION lib
        ARCHIVE DESTINATION lib)
install(DIRECTORY nupic/ DESTINATION include/nupic
        FILES_MATCHING PATTERN "*.h*"
        PATTERN "*.hpp.in" EXCLUDE)
install(DIRECTORY nupic/ DESTINATION include/nupic
        FILES_MATCHING PATTERN "*.capnp")
install(DIRECTORY ${PROJECT_BINARY_DIR}/nupic/ DESTINATION include/nupic/
        FILES_MATCHING PATTERN "*.capnp.h")
install(DIRECTORY ${REPOSITORY_DIR}/external/common/include/gtest
        DESTINATION include/gtest
        FILES_MATCHING PATTERN "*.h*")
install(FILES ${PROJECT_BINARY_DIR}/Version.hpp
        DESTINATION include/nupic/)
install(DIRECTORY "${REPOSITORY_DIR}/external/${PLATFORM}${BITNESS}${PLATFORM_SUFFIX}/lib/"
        DESTINATION lib)
install(DIRECTORY "${REPOSITORY_DIR}/external/common/include/"
        DESTINATION include)
install(DIRECTORY "${REPOSITORY_DIR}/external/${PLATFORM}${BITNESS}${PLATFORM_SUFFIX}/include/"
        DESTINATION include)
install(DIRECTORY "${NUMPY_CORE}/lib/"
        DESTINATION lib)
install(DIRECTORY "${NUMPY_CORE}/include/"
        DESTINATION include)
if(${CMAKE_SYSTEM_NAME} MATCHES "Windows")
  install(FILES ${CAPNP_LIBRARIES_LITE}
          DESTINATION lib)
else()
  install(FILES ${CAPNP_LIBRARIES}
          DESTINATION lib)
endif()
foreach(directory ${CAPNP_INCLUDE_DIRS})
  install(DIRECTORY "${directory}/capnp"
          DESTINATION include)
  install(DIRECTORY "${directory}/kj"
          DESTINATION include)
endforeach()
install(FILES ${LIB_STATIC_NUPICCORE_COMBINED}
        DESTINATION lib)

install(DIRECTORY nupic/py_support DESTINATION include/nupic
        FILES_MATCHING PATTERN "*.c*")
install(DIRECTORY nupic DESTINATION include/nupic
        FILES_MATCHING PATTERN "*.py")

#
# `make package` results in
# nupic_core-${NUPIC_CORE_VERSION}-${PLATFORM}${BITNESS}${PLATFORM_SUFFIX}.tar.gz binary release
#

set(CPACK_GENERATOR "TGZ")
set(CPACK_PACKAGE_FILE_NAME "nupic_core-${NUPIC_CORE_VERSION}-${PLATFORM}${BITNESS}${PLATFORM_SUFFIX}")
include(CPack)<|MERGE_RESOLUTION|>--- conflicted
+++ resolved
@@ -640,20 +640,7 @@
     test/unit/math/SparseMatrix01UnitTest.hpp
     test/unit/math/SparseMatrixUnitTest.hpp
     test/unit/math/SparseTensorUnitTest.hpp
-<<<<<<< HEAD
-    test/unit/test/TesterTest.hpp
-    test/unit/types/BasicTypeTest.hpp
-    test/unit/types/ExceptionTest.hpp
-    test/unit/types/FractionTest.hpp)
-=======
-    test/unit/os/DirectoryTest.hpp
-    test/unit/os/EnvTest.hpp
-    test/unit/os/OSTest.hpp
-    test/unit/os/PathTest.hpp
-    test/unit/os/RegexTest.hpp
-    test/unit/os/TimerTest.hpp
     test/unit/test/TesterTest.hpp)
->>>>>>> 89c0ad85
 set(tests_file_content "")
 set(headers_file_content "")
 foreach(file ${TEST_HEADERS})
