--- conflicted
+++ resolved
@@ -640,25 +640,6 @@
     test/unit/math/SparseMatrix01UnitTest.hpp
     test/unit/math/SparseMatrixUnitTest.hpp
     test/unit/math/SparseTensorUnitTest.hpp
-<<<<<<< HEAD
-    test/unit/ntypes/ArrayTest.hpp
-    test/unit/ntypes/BufferTest.hpp
-    test/unit/ntypes/CollectionTest.hpp
-    test/unit/ntypes/DimensionsTest.hpp
-    test/unit/ntypes/MemParserTest.hpp
-    test/unit/ntypes/MemStreamTest.hpp
-    test/unit/ntypes/NodeSetTest.hpp
-    test/unit/ntypes/ScalarTest.hpp
-    test/unit/ntypes/ValueTest.hpp
-    test/unit/py_support/PyHelpersTest.hpp
-=======
-    test/unit/os/DirectoryTest.hpp
-    test/unit/os/EnvTest.hpp
-    test/unit/os/OSTest.hpp
-    test/unit/os/PathTest.hpp
-    test/unit/os/RegexTest.hpp
-    test/unit/os/TimerTest.hpp
->>>>>>> 604b0bf0
     test/unit/test/TesterTest.hpp
     test/unit/types/BasicTypeTest.hpp
     test/unit/types/ExceptionTest.hpp
