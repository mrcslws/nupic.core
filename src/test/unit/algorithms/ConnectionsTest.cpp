/* ---------------------------------------------------------------------
 * Numenta Platform for Intelligent Computing (NuPIC)
 * Copyright (C) 2014-2016, Numenta, Inc.  Unless you have an agreement
 * with Numenta, Inc., for a separate license for this software code, the
 * following terms and conditions apply:
 *
 * This program is free software: you can redistribute it and/or modify
 * it under the terms of the GNU Affero Public License version 3 as
 * published by the Free Software Foundation.
 *
 * This program is distributed in the hope that it will be useful,
 * but WITHOUT ANY WARRANTY; without even the implied warranty of
 * MERCHANTABILITY or FITNESS FOR A PARTICULAR PURPOSE.
 * See the GNU Affero Public License for more details.
 *
 * You should have received a copy of the GNU Affero Public License
 * along with this program.  If not, see http://www.gnu.org/licenses.
 *
 * http://numenta.org/licenses/
 * ---------------------------------------------------------------------
 */

/** @file
 * Implementation of unit tests for Connections
 */

#include <fstream>
#include <iostream>
#include <nupic/algorithms/Connections.hpp>
#include "gtest/gtest.h"

using namespace std;
using namespace nupic;
using namespace nupic::algorithms::connections;

#define EPSILON 0.0000001

namespace {

  void setupSampleConnections(Connections &connections)
  {
    // Cell with 1 segment.
    // Segment with:
    // - 1 connected synapse: active
    // - 2 matching synapses
    const Segment segment1_1 = connections.createSegment(Cell(10));
    connections.createSynapse(segment1_1, Cell(150), 0.85);
    connections.createSynapse(segment1_1, Cell(151), 0.15);

    // Cell with 2 segments.
    // Segment with:
    // - 2 connected synapses: 2 active
    // - 3 matching synapses: 3 active
    const Segment segment2_1 = connections.createSegment(Cell(20));
    connections.createSynapse(segment2_1, Cell(80), 0.85);
    connections.createSynapse(segment2_1, Cell(81), 0.85);
    Synapse synapse = connections.createSynapse(segment2_1, Cell(82), 0.85);
    connections.updateSynapsePermanence(synapse, 0.15);

    // Segment with:
    // - 2 connected synapses: 1 active, 1 inactive
    // - 3 matching synapses: 2 active, 1 inactive
    // - 1 non-matching synapse: 1 active
    const Segment segment2_2 = connections.createSegment(Cell(20));
    connections.createSynapse(segment2_2, Cell(50), 0.85);
    connections.createSynapse(segment2_2, Cell(51), 0.85);
    connections.createSynapse(segment2_2, Cell(52), 0.15);
    connections.createSynapse(segment2_2, Cell(53), 0.05);

    // Cell with one segment.
    // Segment with:
    // - 1 non-matching synapse: 1 active
    const Segment segment3_1 = connections.createSegment(Cell(30));
    connections.createSynapse(segment3_1, Cell(53), 0.05);
  }

  void computeSampleActivity(Connections &connections)
  {
    vector<Cell> input = {{50}, {52}, {53},
                          {80}, {81}, {82},
                          {150}, {151}};

    vector<SegmentOverlap> activeSegments;
    vector<SegmentOverlap> matchingSegments;
    connections.computeActivity(input,
                                0.5, 2, 0.10, 1,
                                activeSegments, matchingSegments);
  }

  /**
   * Creates a segment, and makes sure that it got created on the correct cell.
   */
  TEST(ConnectionsTest, testCreateSegment)
  {
    Connections connections(1024);
    Segment segment;
    Cell cell(10);

    segment = connections.createSegment(cell);
    ASSERT_EQ(segment.idx, 0);
    ASSERT_EQ(segment.cell.idx, cell.idx);

    segment = connections.createSegment(cell);
    ASSERT_EQ(segment.idx, 1);
    ASSERT_EQ(segment.cell.idx, cell.idx);

    vector<Segment> segments = connections.segmentsForCell(cell);
    ASSERT_EQ(segments.size(), 2);

    for (SegmentIdx i = 0; i < (SegmentIdx)segments.size(); i++) {
      ASSERT_EQ(segments[i].idx, i);
      ASSERT_EQ(segments[i].cell.idx, cell.idx);
    }
  }

  /**
   * Creates many segments on a cell, until hits segment limit. Then creates
   * another segment, and checks that it destroyed the least recently used
   * segment and created a new one in its place.
   */
  TEST(ConnectionsTest, testCreateSegmentReuse)
  {
    Connections connections(1024, 2);
    Cell cell;
    Segment segment;
    vector<Segment> segments;

    setupSampleConnections(connections);

    auto numSegments = connections.numSegments();
    computeSampleActivity(connections);

    cell.idx = 20;

    segment = connections.createSegment(cell);
    // Should have reused segment with index 1
    ASSERT_EQ(segment.idx, 1);

    segments = connections.segmentsForCell(cell);
    ASSERT_EQ(segments.size(), 2);

    ASSERT_EQ(numSegments, connections.numSegments());

    segment = connections.createSegment(cell);
    // Should have reused segment with index 0
    ASSERT_EQ(segment.idx, 0);

    segments = connections.segmentsForCell(cell);
    ASSERT_EQ(segments.size(), 2);

    ASSERT_EQ(numSegments, connections.numSegments());
  }

  /**
   * Creates a synapse, and makes sure that it got created on the correct
   * segment, and that its data was correctly stored.
   */
  TEST(ConnectionsTest, testCreateSynapse)
  {
    Connections connections(1024);
    Cell cell(10), presynapticCell;
    Segment segment = connections.createSegment(cell);
    Synapse synapse;

    presynapticCell.idx = 50;
    synapse = connections.createSynapse(segment, presynapticCell, 0.34);
    ASSERT_EQ(synapse.idx, 0);
    ASSERT_EQ(synapse.segment.idx, segment.idx);

    presynapticCell.idx = 150;
    synapse = connections.createSynapse(segment, presynapticCell, 0.48);
    ASSERT_EQ(synapse.idx, 1);
    ASSERT_EQ(synapse.segment.idx, segment.idx);

    vector<Synapse> synapses = connections.synapsesForSegment(segment);
    ASSERT_EQ(synapses.size(), 2);

    for (SynapseIdx i = 0; i < synapses.size(); i++) {
      ASSERT_EQ(synapses[i].idx, i);
      ASSERT_EQ(synapses[i].segment.idx, segment.idx);
      ASSERT_EQ(synapses[i].segment.cell.idx, cell.idx);
    }

    SynapseData synapseData;

    synapseData = connections.dataForSynapse(synapses[0]);
    ASSERT_EQ(synapseData.presynapticCell.idx, 50);
    ASSERT_NEAR(synapseData.permanence, (Permanence)0.34, EPSILON);

    synapseData = connections.dataForSynapse(synapses[1]);
    ASSERT_EQ(synapseData.presynapticCell.idx, 150);
    ASSERT_NEAR(synapseData.permanence, (Permanence)0.48, EPSILON);
  }

  /**
  * Creates a synapse over the synapses per segment limit, and verifies
  * that the lowest permanence synapse is removed to make room for the new
  * synapse.
  */
  TEST(ConnectionsTest, testSynapseReuse)
  {
    // Limit to only two synapses per segment
    Connections connections(1024, 1024, 2);
    Cell cell(10), presynapticCell;
    Segment segment = connections.createSegment(cell);
    Synapse synapse;
    vector<Synapse> synapses;
    SynapseData synapseData;

    presynapticCell.idx = 50;
    synapse = connections.createSynapse(segment, presynapticCell, 0.34);
    presynapticCell.idx = 51;
    synapse = connections.createSynapse(segment, presynapticCell, 0.48);

    // Verify that the synapses we added are there
    synapses = connections.synapsesForSegment(segment);
    ASSERT_EQ(synapses.size(), 2);
    synapseData = connections.dataForSynapse(synapses[0]);
    ASSERT_EQ(synapseData.presynapticCell.idx, 50);
    ASSERT_NEAR(synapseData.permanence, (Permanence)0.34, EPSILON);
    synapseData = connections.dataForSynapse(synapses[1]);
    ASSERT_EQ(synapseData.presynapticCell.idx, 51);
    ASSERT_NEAR(synapseData.permanence, (Permanence)0.48, EPSILON);

    // Add an additional synapse over the limit
    presynapticCell.idx = 52;
    synapse = connections.createSynapse(segment, presynapticCell, 0.52);
    EXPECT_EQ(0, synapse.idx);

    // Verify that the lowest permanence synapse was removed
    synapses = connections.synapsesForSegment(segment);
    ASSERT_EQ(synapses.size(), 2);
    synapseData = connections.dataForSynapse(synapses[0]);
    ASSERT_EQ(52, synapseData.presynapticCell.idx);
    ASSERT_NEAR((Permanence)0.52, synapseData.permanence, EPSILON);
    synapseData = connections.dataForSynapse(synapses[1]);
    ASSERT_EQ(51, synapseData.presynapticCell.idx);
    ASSERT_NEAR((Permanence)0.48, synapseData.permanence, EPSILON);
  }

  /**
   * Creates a segment, destroys it, and makes sure it got destroyed along with
   * all of its synapses.
   */
  TEST(ConnectionsTest, testDestroySegment)
  {
    Connections connections(1024);

    /*      segment1*/ connections.createSegment(Cell(10));
    Segment segment2 = connections.createSegment(Cell(20));
    /*      segment3*/ connections.createSegment(Cell(20));
    /*      segment4*/ connections.createSegment(Cell(30));

    connections.createSynapse(segment2, Cell(80), 0.85);
    connections.createSynapse(segment2, Cell(81), 0.85);
    connections.createSynapse(segment2, Cell(82), 0.15);

    ASSERT_EQ(4, connections.numSegments());
    ASSERT_EQ(3, connections.numSynapses());

    connections.destroySegment(segment2);

    ASSERT_EQ(3, connections.numSegments());
    ASSERT_EQ(0, connections.numSynapses());
    ASSERT_THROW(connections.synapsesForSegment(segment2);, runtime_error);

    vector<SegmentOverlap> activeSegments;
    vector<SegmentOverlap> matchingSegments;
    connections.computeActivity({{80}, {81}, {82}},
                                0.5, 2, 0.0, 1,
                                activeSegments, matchingSegments);

    ASSERT_EQ(0, activeSegments.size());
    ASSERT_EQ(0, matchingSegments.size());
  }

  /**
   * Creates a segment, creates a number of synapses on it, destroys a synapse,
   * and makes sure it got destroyed.
   */
  TEST(ConnectionsTest, testDestroySynapse)
  {
    Connections connections(1024);

    Segment segment = connections.createSegment(Cell(20));
    /*      synapse1*/ connections.createSynapse(segment, Cell(80), 0.85);
    Synapse synapse2 = connections.createSynapse(segment, Cell(81), 0.85);
    /*      synapse3*/ connections.createSynapse(segment, Cell(82), 0.15);

    ASSERT_EQ(3, connections.numSynapses());

    connections.destroySynapse(synapse2);

    ASSERT_EQ(2, connections.numSynapses());
    ASSERT_EQ(2, connections.synapsesForSegment(segment).size());

    vector<SegmentOverlap> activeSegments;
    vector<SegmentOverlap> matchingSegments;
    connections.computeActivity({{80}, {81}, {82}},
                                0.5, 2, 0.0, 1,
                                activeSegments, matchingSegments);

    ASSERT_EQ(0, activeSegments.size());
    ASSERT_EQ(1, matchingSegments.size());
    ASSERT_EQ(2, matchingSegments[0].overlap);
  }

  /**
   * Creates segments and synapses, then destroys segments and synapses on
   * either side of them and verifies that existing Segment and Synapse
   * instances still point to the same segment / synapse as before.
   */
  TEST(ConnectionsTest, PathsNotInvalidatedByOtherDestroys)
  {
    Connections connections(1024);

    Segment segment1 = connections.createSegment(Cell(11));
    /*      segment2*/ connections.createSegment(Cell(12));

    Segment segment3 = connections.createSegment(Cell(13));
    Synapse synapse1 = connections.createSynapse(segment3, Cell(201), 0.85);
    /*      synapse2*/ connections.createSynapse(segment3, Cell(202), 0.85);
    Synapse synapse3 = connections.createSynapse(segment3, Cell(203), 0.85);
    /*      synapse4*/ connections.createSynapse(segment3, Cell(204), 0.85);
    Synapse synapse5 = connections.createSynapse(segment3, Cell(205), 0.85);

    /*      segment4*/ connections.createSegment(Cell(14));
    Segment segment5 = connections.createSegment(Cell(15));

    ASSERT_EQ(203, connections.dataForSynapse(synapse3).presynapticCell.idx);
    connections.destroySynapse(synapse1);
    EXPECT_EQ(203, connections.dataForSynapse(synapse3).presynapticCell.idx);
    connections.destroySynapse(synapse5);
    EXPECT_EQ(203, connections.dataForSynapse(synapse3).presynapticCell.idx);

    connections.destroySegment(segment1);
    EXPECT_EQ(3, connections.synapsesForSegment(segment3).size());
    connections.destroySegment(segment5);
    EXPECT_EQ(3, connections.synapsesForSegment(segment3).size());
    EXPECT_EQ(203, connections.dataForSynapse(synapse3).presynapticCell.idx);
  }

  /**
   * Destroy a segment that has a destroyed synapse and a non-destroyed synapse.
   * Make sure nothing gets double-destroyed.
   */
  TEST(ConnectionsTest, DestroySegmentWithDestroyedSynapses)
  {
    Connections connections(1024);

    Segment segment1 = connections.createSegment(Cell(11));
    Segment segment2 = connections.createSegment(Cell(12));

    /*      synapse1_1*/ connections.createSynapse(segment1, Cell(101), 0.85);
    Synapse synapse2_1 = connections.createSynapse(segment2, Cell(201), 0.85);
    /*      synapse2_2*/ connections.createSynapse(segment2, Cell(202), 0.85);

    ASSERT_EQ(3, connections.numSynapses());

    connections.destroySynapse(synapse2_1);

    ASSERT_EQ(2, connections.numSegments());
    ASSERT_EQ(2, connections.numSynapses());

    connections.destroySegment(segment2);

    EXPECT_EQ(1, connections.numSegments());
    EXPECT_EQ(1, connections.numSynapses());
  }

  /**
   * Destroy a segment that has a destroyed synapse and a non-destroyed synapse.
   * Create a new segment in the same place. Make sure its synapse count is
   * correct.
   */
  TEST(ConnectionsTest, ReuseSegmentWithDestroyedSynapses)
  {
    Connections connections(1024);

    Segment segment = connections.createSegment(Cell(11));

    Synapse synapse1 = connections.createSynapse(segment, Cell(201), 0.85);
    /*      synapse2*/ connections.createSynapse(segment, Cell(202), 0.85);

    connections.destroySynapse(synapse1);

    ASSERT_EQ(1, connections.numSynapses(segment));

    connections.destroySegment(segment);
    Segment reincarnated = connections.createSegment(Cell(11));

    EXPECT_EQ(0, connections.numSynapses(reincarnated));
    EXPECT_EQ(0, connections.synapsesForSegment(reincarnated).size());
  }

  /**
   * Destroy some segments then verify that the maxSegmentsPerCell is still
   * correctly applied.
   */
  TEST(ConnectionsTest, DestroySegmentsThenReachLimit)
  {
    Connections connections(1024, 2, 2);

    {
      Segment segment1 = connections.createSegment(Cell(11));
      Segment segment2 = connections.createSegment(Cell(11));
      ASSERT_EQ(2, connections.numSegments());
      connections.destroySegment(segment1);
      connections.destroySegment(segment2);
      ASSERT_EQ(0, connections.numSegments());
    }

    {
      connections.createSegment(Cell(11));
      EXPECT_EQ(1, connections.numSegments());
      connections.createSegment(Cell(11));
      EXPECT_EQ(2, connections.numSegments());
      Segment segment = connections.createSegment(Cell(11));
      EXPECT_LT(segment.idx, 2);
      EXPECT_EQ(2, connections.numSegments());
    }
  }

  /**
   * Destroy some synapses then verify that the maxSynapsesPerSegment is still
   * correctly applied.
   */
  TEST(ConnectionsTest, DestroySynapsesThenReachLimit)
  {
    Connections connections(1024, 2, 2);

    Segment segment = connections.createSegment(Cell(10));

    {
      Synapse synapse1 = connections.createSynapse(segment, Cell(201), 0.85);
      Synapse synapse2 = connections.createSynapse(segment, Cell(202), 0.85);
      ASSERT_EQ(2, connections.numSynapses());
      connections.destroySynapse(synapse1);
      connections.destroySynapse(synapse2);
      ASSERT_EQ(0, connections.numSynapses());
    }

    {
      connections.createSynapse(segment, Cell(201), 0.85);
      EXPECT_EQ(1, connections.numSynapses());
      connections.createSynapse(segment, Cell(202), 0.90);
      EXPECT_EQ(2, connections.numSynapses());
      Synapse synapse = connections.createSynapse(segment, Cell(203), 0.80);
      EXPECT_LT(synapse.idx, 2);
      EXPECT_EQ(2, connections.numSynapses());
    }
  }

  /**
   * Hit the maxSegmentsPerCell threshold multiple times. Make sure it works
   * more than once.
   */
  TEST(ConnectionsTest, ReachSegmentLimitMultipleTimes)
  {
    Connections connections(1024, 2, 2);

    connections.createSegment(Cell(10));
    ASSERT_EQ(1, connections.numSegments());
    connections.createSegment(Cell(10));
    ASSERT_EQ(2, connections.numSegments());
    connections.createSegment(Cell(10));
    ASSERT_EQ(2, connections.numSegments());
    connections.createSegment(Cell(10));
    EXPECT_EQ(2, connections.numSegments());
  }

  /**
   * Hit the maxSynapsesPerSegment threshold multiple times. Make sure it works
   * more than once.
   */
  TEST(ConnectionsTest, ReachSynapseLimitMultipleTimes)
  {
    Connections connections(1024, 2, 2);

    Segment segment = connections.createSegment(Cell(10));
    connections.createSynapse(segment, Cell(201), 0.85);
    ASSERT_EQ(1, connections.numSynapses());
    connections.createSynapse(segment, Cell(202), 0.90);
    ASSERT_EQ(2, connections.numSynapses());
    connections.createSynapse(segment, Cell(203), 0.80);
    ASSERT_EQ(2, connections.numSynapses());
    Synapse synapse = connections.createSynapse(segment, Cell(204), 0.80);
    EXPECT_LT(synapse.idx, 2);
    EXPECT_EQ(2, connections.numSynapses());
  }

  /**
   * Creates a synapse and updates its permanence, and makes sure that its
   * data was correctly updated.
   */
  TEST(ConnectionsTest, testUpdateSynapsePermanence)
  {
    Connections connections(1024);
    Cell cell(10), presynapticCell(50);
    Segment segment = connections.createSegment(cell);
    Synapse synapse = connections.createSynapse(segment, presynapticCell, 0.34);

    connections.updateSynapsePermanence(synapse, 0.21);

    SynapseData synapseData = connections.dataForSynapse(synapse);
    ASSERT_NEAR(synapseData.permanence, (Real)0.21, EPSILON);
  }

  /**
   * Creates a sample set of connections, and makes sure that getting the most
   * active segment for a collection of cells returns the right segment.
   */
  TEST(ConnectionsTest, testMostActiveSegmentForCells)
  {
    Connections connections(1024);
    Segment segment;
    Synapse synapse;
    Cell cell, presynapticCell;
    vector<Cell> cells;
    vector<Cell> input;

    cell.idx = 10; presynapticCell.idx = 150;
    segment = connections.createSegment(cell);
    synapse = connections.createSynapse(segment, presynapticCell, 0.34);

    cell.idx = 20; presynapticCell.idx = 50;
    segment = connections.createSegment(cell);
    synapse = connections.createSynapse(segment, presynapticCell, 0.85);

    Cell cell1(10), cell2(20);
    cells.push_back(cell1);
    cells.push_back(cell2);

    Cell input1(50);
    input.push_back(input1);

    bool result = connections.mostActiveSegmentForCells(
      cells, input, 0, segment);

    ASSERT_EQ(result, true);

    ASSERT_EQ(segment.cell.idx, 20);
    ASSERT_EQ(segment.idx, 0);
  }

  /**
   * Creates a sample set of connections, and makes sure that getting the most
   * active segment for a collection of cells with no activity returns
   * no segment.
   */
  TEST(ConnectionsTest, testMostActiveSegmentForCellsNone)
  {
    Connections connections(1024);
    Segment segment;
    Synapse synapse;
    Cell cell, presynapticCell;
    vector<Cell> cells;
    vector<Cell> input;

    cell.idx = 10; presynapticCell.idx = 150;
    segment = connections.createSegment(cell);
    synapse = connections.createSynapse(segment, presynapticCell, 0.34);

    cell.idx = 20; presynapticCell.idx = 50;
    segment = connections.createSegment(cell);
    synapse = connections.createSynapse(segment, presynapticCell, 0.85);

    Cell cell1(10), cell2(20);
    cells.push_back(cell1);
    cells.push_back(cell2);

    Cell input1(150);
    input.push_back(input1);

    bool result = connections.mostActiveSegmentForCells(
      cells, input, 2, segment);

    ASSERT_EQ(result, false);
  }

  /**
   * Creates a sample set of connections, and makes sure that computing the
   * activity for a collection of cells with no activity returns the right
   * activity data.
   */
  TEST(ConnectionsTest, testComputeActivity)
  {
    Connections connections(1024);

<<<<<<< HEAD
    ASSERT_EQ(activity.activeSegmentsForCell.size(), 1);
    cell.idx = 20;
    ASSERT_EQ(activity.activeSegmentsForCell[cell].size(), 1);
    segment = activity.activeSegmentsForCell[cell][0];
    ASSERT_EQ(segment.idx, 0);
    ASSERT_EQ(segment.cell.idx, 20);

    ASSERT_EQ(activity.numActiveSynapsesForSegment.size(), 4);
    ASSERT_EQ(activity.numMatchingSynapsesForSegment.size(), 4);
    ASSERT_EQ(1,
              activity.numActiveSynapsesForSegment[
                connections.dataForSegment(Segment(0, Cell(10))).flatIdx
                ]);
    ASSERT_EQ(2,
              activity.numActiveSynapsesForSegment[
                connections.dataForSegment(Segment(0, Cell(20))).flatIdx
                ]);
    ASSERT_EQ(3,
              activity.numMatchingSynapsesForSegment[
                connections.dataForSegment(Segment(0, Cell(20))).flatIdx
                ]);
    ASSERT_EQ(1,
              activity.numActiveSynapsesForSegment[
                connections.dataForSegment(Segment(1, Cell(20))).flatIdx
                ]);
    ASSERT_EQ(2,
              activity.numMatchingSynapsesForSegment[
                connections.dataForSegment(Segment(1, Cell(20))).flatIdx
                ]);
    ASSERT_EQ(0,
              activity.numActiveSynapsesForSegment[
                connections.dataForSegment(Segment(0, Cell(30))).flatIdx
                ]);
    ASSERT_EQ(0,
              activity.numMatchingSynapsesForSegment[
                connections.dataForSegment(Segment(0, Cell(30))).flatIdx
                ]);
  }

  bool TEST_EVENT_HANDLER_DESTRUCTED = false;

  class TestConnectionsEventHandler : public ConnectionsEventHandler
  {
  public:
    TestConnectionsEventHandler()
      :didCreateSegment(false),
       didDestroySegment(false),
       didCreateSynapse(false),
       didDestroySynapse(false),
       didUpdateSynapsePermanence(false)
    {
    }

    virtual ~TestConnectionsEventHandler()
    {
      TEST_EVENT_HANDLER_DESTRUCTED = true;
    }

    virtual void onCreateSegment(Segment segment)
    {
      didCreateSegment = true;
    }

    virtual void onDestroySegment(Segment segment)
    {
      didDestroySegment = true;
    }

    virtual void onCreateSynapse(Synapse synapse)
    {
      didCreateSynapse = true;
    }

    virtual void onDestroySynapse(Synapse synapse)
    {
      didDestroySynapse = true;
    }

    virtual void onUpdateSynapsePermanence(Synapse synapse,
                                           Permanence permanence)
    {
      didUpdateSynapsePermanence = true;
    }

    bool didCreateSegment;
    bool didDestroySegment;
    bool didCreateSynapse;
    bool didDestroySynapse;
    bool didUpdateSynapsePermanence;
  };

  /**
   * Make sure each event handler gets called.
   */
  TEST(ConnectionsTest, subscribe)
  {
    Connections connections(1024);

    TestConnectionsEventHandler* handler = new TestConnectionsEventHandler();
    auto token = connections.subscribe(handler);

    ASSERT_FALSE(handler->didCreateSegment);
    Segment segment = connections.createSegment(Cell(42));
    EXPECT_TRUE(handler->didCreateSegment);

    ASSERT_FALSE(handler->didCreateSynapse);
    Synapse synapse = connections.createSynapse(segment, Cell(41), 0.50);
    EXPECT_TRUE(handler->didCreateSynapse);

    ASSERT_FALSE(handler->didUpdateSynapsePermanence);
    connections.updateSynapsePermanence(synapse, 0.60);
    EXPECT_TRUE(handler->didUpdateSynapsePermanence);

    ASSERT_FALSE(handler->didDestroySynapse);
    connections.destroySynapse(synapse);
    EXPECT_TRUE(handler->didDestroySynapse);

    ASSERT_FALSE(handler->didDestroySegment);
    connections.destroySegment(segment);
    EXPECT_TRUE(handler->didDestroySegment);

    connections.unsubscribe(token);
  }

  /**
   * Make sure the event handler is destructed on unsubscribe.
   */
  TEST(ConnectionsTest, unsubscribe)
  {
    Connections connections(1024);
    TestConnectionsEventHandler* handler = new TestConnectionsEventHandler();
    auto token = connections.subscribe(handler);

    TEST_EVENT_HANDLER_DESTRUCTED = false;
    connections.unsubscribe(token);
    EXPECT_TRUE(TEST_EVENT_HANDLER_DESTRUCTED);
  }

  /**
   * Creates a sample set of connections, and makes sure that we can get the
   * active segments from the computed activity.
   */
  TEST(ConnectionsTest, testActiveSegments)
  {
    Connections connections(1024);
    Cell cell;
    Segment segment;

    setupSampleConnections(connections);
    Activity activity = computeSampleActivity(connections);

    vector<Segment> activeSegments = connections.activeSegments(activity);

    ASSERT_EQ(activeSegments.size(), 1);
    segment = activeSegments[0];
    ASSERT_EQ(segment.idx, 0);
    ASSERT_EQ(segment.cell.idx, 20);
  }
=======
    // Cell with 1 segment.
    // Segment with:
    // - 1 connected synapse: active
    // - 2 matching synapses
    const Segment segment1_1 = connections.createSegment(Cell(10));
    connections.createSynapse(segment1_1, Cell(150), 0.85);
    connections.createSynapse(segment1_1, Cell(151), 0.15);
>>>>>>> e96fcf82

    // Cell with 2 segments.
    // Segment with:
    // - 2 connected synapses: 2 active
    // - 3 matching synapses: 3 active
    const Segment segment2_1 = connections.createSegment(Cell(20));
    connections.createSynapse(segment2_1, Cell(80), 0.85);
    connections.createSynapse(segment2_1, Cell(81), 0.85);
    Synapse synapse = connections.createSynapse(segment2_1, Cell(82), 0.85);
    connections.updateSynapsePermanence(synapse, 0.15);

    // Segment with:
    // - 2 connected synapses: 1 active, 1 inactive
    // - 3 matching synapses: 2 active, 1 inactive
    // - 1 non-matching synapse: 1 active
    const Segment segment2_2 = connections.createSegment(Cell(20));
    connections.createSynapse(segment2_2, Cell(50), 0.85);
    connections.createSynapse(segment2_2, Cell(51), 0.85);
    connections.createSynapse(segment2_2, Cell(52), 0.15);
    connections.createSynapse(segment2_2, Cell(53), 0.05);

    // Cell with one segment.
    // Segment with:
    // - 1 non-matching synapse: 1 active
    const Segment segment3_1 = connections.createSegment(Cell(30));
    connections.createSynapse(segment3_1, Cell(53), 0.05);

    vector<Cell> input = {{50}, {52}, {53},
                          {80}, {81}, {82},
                          {150}, {151}};

    vector<SegmentOverlap> activeSegments;
    vector<SegmentOverlap> matchingSegments;
    connections.computeActivity(input,
                                0.5, 2, 0.10, 1,
                                activeSegments, matchingSegments);

    ASSERT_EQ(1, activeSegments.size());
    ASSERT_EQ(segment2_1, activeSegments[0].segment);
    ASSERT_EQ(2, activeSegments[0].overlap);

    ASSERT_EQ(3, matchingSegments.size());
    ASSERT_EQ(segment1_1, matchingSegments[0].segment);
    ASSERT_EQ(2, matchingSegments[0].overlap);
    ASSERT_EQ(segment2_1, matchingSegments[1].segment);
    ASSERT_EQ(3, matchingSegments[1].overlap);
    ASSERT_EQ(segment2_2, matchingSegments[2].segment);
    ASSERT_EQ(2, matchingSegments[2].overlap);
  }

  /**
   * Creates a sample set of connections, and makes sure that we can get the
   * correct number of segments.
   */
  TEST(ConnectionsTest, testNumSegments)
  {
    Connections connections(1024);
    setupSampleConnections(connections);

    ASSERT_EQ(4, connections.numSegments());
  }

  /**
   * Creates a sample set of connections, and makes sure that we can get the
   * correct number of synapses.
   */
  TEST(ConnectionsTest, testNumSynapses)
  {
    Connections connections(1024);
    setupSampleConnections(connections);

    ASSERT_EQ(10, connections.numSynapses());
  }

  /**
   * Creates a sample set of connections with destroyed segments/synapses,
   * computes sample activity, and makes sure that we can write to a
   * filestream and read it back correctly.
   */
  TEST(ConnectionsTest, testWriteRead)
  {
    const char* filename = "ConnectionsSerialization.tmp";
    Connections c1(1024, 1024, 1024), c2;
    setupSampleConnections(c1);

    Segment segment;
    Cell cell, presynapticCell;

    cell.idx = 10;
    presynapticCell.idx = 400;
    segment = c1.createSegment(cell);
    c1.createSynapse(segment, presynapticCell, 0.5);
    c1.destroySegment(segment);

    computeSampleActivity(c1);

    ofstream os(filename, ios::binary);
    c1.write(os);
    os.close();

    ifstream is(filename, ios::binary);
    c2.read(is);
    is.close();

    ASSERT_EQ(c1, c2);

    int ret = ::remove(filename);
    NTA_CHECK(ret == 0) << "Failed to delete " << filename;
  }

  TEST(ConnectionsTest, testSaveLoad)
  {
    Connections c1(1024, 1024, 1024), c2;
    setupSampleConnections(c1);

    Cell cell(10), presynapticCell(400);
    auto segment = c1.createSegment(cell);

    c1.createSynapse(segment, presynapticCell, 0.5);
    c1.destroySegment(segment);

    computeSampleActivity(c1);

    {
      stringstream ss;
      c1.save(ss);
      c2.load(ss);
    }

    ASSERT_EQ(c1, c2);
  }

} // end namespace nupic<|MERGE_RESOLUTION|>--- conflicted
+++ resolved
@@ -587,166 +587,6 @@
   {
     Connections connections(1024);
 
-<<<<<<< HEAD
-    ASSERT_EQ(activity.activeSegmentsForCell.size(), 1);
-    cell.idx = 20;
-    ASSERT_EQ(activity.activeSegmentsForCell[cell].size(), 1);
-    segment = activity.activeSegmentsForCell[cell][0];
-    ASSERT_EQ(segment.idx, 0);
-    ASSERT_EQ(segment.cell.idx, 20);
-
-    ASSERT_EQ(activity.numActiveSynapsesForSegment.size(), 4);
-    ASSERT_EQ(activity.numMatchingSynapsesForSegment.size(), 4);
-    ASSERT_EQ(1,
-              activity.numActiveSynapsesForSegment[
-                connections.dataForSegment(Segment(0, Cell(10))).flatIdx
-                ]);
-    ASSERT_EQ(2,
-              activity.numActiveSynapsesForSegment[
-                connections.dataForSegment(Segment(0, Cell(20))).flatIdx
-                ]);
-    ASSERT_EQ(3,
-              activity.numMatchingSynapsesForSegment[
-                connections.dataForSegment(Segment(0, Cell(20))).flatIdx
-                ]);
-    ASSERT_EQ(1,
-              activity.numActiveSynapsesForSegment[
-                connections.dataForSegment(Segment(1, Cell(20))).flatIdx
-                ]);
-    ASSERT_EQ(2,
-              activity.numMatchingSynapsesForSegment[
-                connections.dataForSegment(Segment(1, Cell(20))).flatIdx
-                ]);
-    ASSERT_EQ(0,
-              activity.numActiveSynapsesForSegment[
-                connections.dataForSegment(Segment(0, Cell(30))).flatIdx
-                ]);
-    ASSERT_EQ(0,
-              activity.numMatchingSynapsesForSegment[
-                connections.dataForSegment(Segment(0, Cell(30))).flatIdx
-                ]);
-  }
-
-  bool TEST_EVENT_HANDLER_DESTRUCTED = false;
-
-  class TestConnectionsEventHandler : public ConnectionsEventHandler
-  {
-  public:
-    TestConnectionsEventHandler()
-      :didCreateSegment(false),
-       didDestroySegment(false),
-       didCreateSynapse(false),
-       didDestroySynapse(false),
-       didUpdateSynapsePermanence(false)
-    {
-    }
-
-    virtual ~TestConnectionsEventHandler()
-    {
-      TEST_EVENT_HANDLER_DESTRUCTED = true;
-    }
-
-    virtual void onCreateSegment(Segment segment)
-    {
-      didCreateSegment = true;
-    }
-
-    virtual void onDestroySegment(Segment segment)
-    {
-      didDestroySegment = true;
-    }
-
-    virtual void onCreateSynapse(Synapse synapse)
-    {
-      didCreateSynapse = true;
-    }
-
-    virtual void onDestroySynapse(Synapse synapse)
-    {
-      didDestroySynapse = true;
-    }
-
-    virtual void onUpdateSynapsePermanence(Synapse synapse,
-                                           Permanence permanence)
-    {
-      didUpdateSynapsePermanence = true;
-    }
-
-    bool didCreateSegment;
-    bool didDestroySegment;
-    bool didCreateSynapse;
-    bool didDestroySynapse;
-    bool didUpdateSynapsePermanence;
-  };
-
-  /**
-   * Make sure each event handler gets called.
-   */
-  TEST(ConnectionsTest, subscribe)
-  {
-    Connections connections(1024);
-
-    TestConnectionsEventHandler* handler = new TestConnectionsEventHandler();
-    auto token = connections.subscribe(handler);
-
-    ASSERT_FALSE(handler->didCreateSegment);
-    Segment segment = connections.createSegment(Cell(42));
-    EXPECT_TRUE(handler->didCreateSegment);
-
-    ASSERT_FALSE(handler->didCreateSynapse);
-    Synapse synapse = connections.createSynapse(segment, Cell(41), 0.50);
-    EXPECT_TRUE(handler->didCreateSynapse);
-
-    ASSERT_FALSE(handler->didUpdateSynapsePermanence);
-    connections.updateSynapsePermanence(synapse, 0.60);
-    EXPECT_TRUE(handler->didUpdateSynapsePermanence);
-
-    ASSERT_FALSE(handler->didDestroySynapse);
-    connections.destroySynapse(synapse);
-    EXPECT_TRUE(handler->didDestroySynapse);
-
-    ASSERT_FALSE(handler->didDestroySegment);
-    connections.destroySegment(segment);
-    EXPECT_TRUE(handler->didDestroySegment);
-
-    connections.unsubscribe(token);
-  }
-
-  /**
-   * Make sure the event handler is destructed on unsubscribe.
-   */
-  TEST(ConnectionsTest, unsubscribe)
-  {
-    Connections connections(1024);
-    TestConnectionsEventHandler* handler = new TestConnectionsEventHandler();
-    auto token = connections.subscribe(handler);
-
-    TEST_EVENT_HANDLER_DESTRUCTED = false;
-    connections.unsubscribe(token);
-    EXPECT_TRUE(TEST_EVENT_HANDLER_DESTRUCTED);
-  }
-
-  /**
-   * Creates a sample set of connections, and makes sure that we can get the
-   * active segments from the computed activity.
-   */
-  TEST(ConnectionsTest, testActiveSegments)
-  {
-    Connections connections(1024);
-    Cell cell;
-    Segment segment;
-
-    setupSampleConnections(connections);
-    Activity activity = computeSampleActivity(connections);
-
-    vector<Segment> activeSegments = connections.activeSegments(activity);
-
-    ASSERT_EQ(activeSegments.size(), 1);
-    segment = activeSegments[0];
-    ASSERT_EQ(segment.idx, 0);
-    ASSERT_EQ(segment.cell.idx, 20);
-  }
-=======
     // Cell with 1 segment.
     // Segment with:
     // - 1 connected synapse: active
@@ -754,7 +594,6 @@
     const Segment segment1_1 = connections.createSegment(Cell(10));
     connections.createSynapse(segment1_1, Cell(150), 0.85);
     connections.createSynapse(segment1_1, Cell(151), 0.15);
->>>>>>> e96fcf82
 
     // Cell with 2 segments.
     // Segment with:
@@ -805,6 +644,107 @@
     ASSERT_EQ(2, matchingSegments[2].overlap);
   }
 
+
+
+  bool TEST_EVENT_HANDLER_DESTRUCTED = false;
+
+  class TestConnectionsEventHandler : public ConnectionsEventHandler
+  {
+  public:
+    TestConnectionsEventHandler()
+      :didCreateSegment(false),
+       didDestroySegment(false),
+       didCreateSynapse(false),
+       didDestroySynapse(false),
+       didUpdateSynapsePermanence(false)
+    {
+    }
+
+    virtual ~TestConnectionsEventHandler()
+    {
+      TEST_EVENT_HANDLER_DESTRUCTED = true;
+    }
+
+    virtual void onCreateSegment(Segment segment)
+    {
+      didCreateSegment = true;
+    }
+
+    virtual void onDestroySegment(Segment segment)
+    {
+      didDestroySegment = true;
+    }
+
+    virtual void onCreateSynapse(Synapse synapse)
+    {
+      didCreateSynapse = true;
+    }
+
+    virtual void onDestroySynapse(Synapse synapse)
+    {
+      didDestroySynapse = true;
+    }
+
+    virtual void onUpdateSynapsePermanence(Synapse synapse,
+                                           Permanence permanence)
+    {
+      didUpdateSynapsePermanence = true;
+    }
+
+    bool didCreateSegment;
+    bool didDestroySegment;
+    bool didCreateSynapse;
+    bool didDestroySynapse;
+    bool didUpdateSynapsePermanence;
+  };
+
+  /**
+   * Make sure each event handler gets called.
+   */
+  TEST(ConnectionsTest, subscribe)
+  {
+    Connections connections(1024);
+
+    TestConnectionsEventHandler* handler = new TestConnectionsEventHandler();
+    auto token = connections.subscribe(handler);
+
+    ASSERT_FALSE(handler->didCreateSegment);
+    Segment segment = connections.createSegment(Cell(42));
+    EXPECT_TRUE(handler->didCreateSegment);
+
+    ASSERT_FALSE(handler->didCreateSynapse);
+    Synapse synapse = connections.createSynapse(segment, Cell(41), 0.50);
+    EXPECT_TRUE(handler->didCreateSynapse);
+
+    ASSERT_FALSE(handler->didUpdateSynapsePermanence);
+    connections.updateSynapsePermanence(synapse, 0.60);
+    EXPECT_TRUE(handler->didUpdateSynapsePermanence);
+
+    ASSERT_FALSE(handler->didDestroySynapse);
+    connections.destroySynapse(synapse);
+    EXPECT_TRUE(handler->didDestroySynapse);
+
+    ASSERT_FALSE(handler->didDestroySegment);
+    connections.destroySegment(segment);
+    EXPECT_TRUE(handler->didDestroySegment);
+
+    connections.unsubscribe(token);
+  }
+
+  /**
+   * Make sure the event handler is destructed on unsubscribe.
+   */
+  TEST(ConnectionsTest, unsubscribe)
+  {
+    Connections connections(1024);
+    TestConnectionsEventHandler* handler = new TestConnectionsEventHandler();
+    auto token = connections.subscribe(handler);
+
+    TEST_EVENT_HANDLER_DESTRUCTED = false;
+    connections.unsubscribe(token);
+    EXPECT_TRUE(TEST_EVENT_HANDLER_DESTRUCTED);
+  }
+
   /**
    * Creates a sample set of connections, and makes sure that we can get the
    * correct number of segments.
