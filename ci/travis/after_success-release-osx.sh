#!/bin/bash
# ----------------------------------------------------------------------
# Numenta Platform for Intelligent Computing (NuPIC)
# Copyright (C) 2013-5, Numenta, Inc.  Unless you have an agreement
# with Numenta, Inc., for a separate license for this software code, the
# following terms and conditions apply:
#
# This program is free software: you can redistribute it and/or modify
# it under the terms of the GNU Affero Public License version 3 as
# published by the Free Software Foundation.
#
# This program is distributed in the hope that it will be useful,
# but WITHOUT ANY WARRANTY; without even the implied warranty of
# MERCHANTABILITY or FITNESS FOR A PARTICULAR PURPOSE.
# See the GNU Affero Public License for more details.
#
# You should have received a copy of the GNU Affero Public License
# along with this program.  If not, see http://www.gnu.org/licenses.
#
# http://numenta.org/licenses/
# ----------------------------------------------------------------------

echo
echo "Running after_success-release.sh..."
echo

cd ${TRAVIS_BUILD_DIR}

echo "Installing wheel..."
pip install wheel --user || exit
echo "Installing twine..."
pip install twine --user -v || exit

# Twine gets installed into /Users/travis/Library/Python/2.7/bin, which needs to
# be added to the PATH
export PATH=/Users/travis/Library/Python/2.7/bin:${PATH}

echo "Creating distribution files..."
# We are not creating sdist here, because it's being created and uploaded in the
# linux Travis-CI release build.
<<<<<<< HEAD
python setup.py bdist bdist_wheel --nupic-core-dir=${TRAVIS_BUILD_DIR}/build/release || exit
=======
python setup.py bdist bdist_egg bdist_wheel -d dist || exit
>>>>>>> b5e17936

echo "Created the following distribution files:"
ls -l dist
# These should get created on osx:
# nupic-0.0.33-cp27-none-macosx_10_9_intel.whl
# nupic-0.0.33-py2.7-macosx-10.9-intel.egg
# nupic-0.0.33.macosx-10.9-intel.tar.gz

echo "Uploading OS X egg to PyPi..."
twine upload bindings/py/dist/nupic.bindings-*.egg -u "${PYPI_USERNAME}" -p "${PYPI_PASSWD}"
echo "Uploading OS x wheel to PyPi..."
twine upload bindings/py/dist/nupic.bindings-*.whl -u "${PYPI_USERNAME}" -p "${PYPI_PASSWD}"

echo "Attempting to upload all distribution files to PyPi..."
twine upload bindings/py/dist/* -u "${PYPI_USERNAME}" -p "${PYPI_PASSWD}"<|MERGE_RESOLUTION|>--- conflicted
+++ resolved
@@ -38,11 +38,7 @@
 echo "Creating distribution files..."
 # We are not creating sdist here, because it's being created and uploaded in the
 # linux Travis-CI release build.
-<<<<<<< HEAD
-python setup.py bdist bdist_wheel --nupic-core-dir=${TRAVIS_BUILD_DIR}/build/release || exit
-=======
-python setup.py bdist bdist_egg bdist_wheel -d dist || exit
->>>>>>> b5e17936
+python setup.py bdist bdist_egg bdist_wheel --nupic-core-dir=${TRAVIS_BUILD_DIR}/build/release -d dist || exit
 
 echo "Created the following distribution files:"
 ls -l dist
