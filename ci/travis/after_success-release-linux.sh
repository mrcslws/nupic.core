--- conflicted
+++ resolved
@@ -36,11 +36,7 @@
 echo "Creating distribution files..."
 # This release build creates the source distribution. All other release builds
 # should not.
-<<<<<<< HEAD
-python setup.py sdist bdist bdist_wheel --nupic-core-dir=${TRAVIS_BUILD_DIR}/build/release || exit
-=======
-python setup.py sdist bdist bdist_egg bdist_wheel -d dist || exit
->>>>>>> b5e17936
+python setup.py sdist bdist bdist_egg bdist_wheel --nupic-core-dir=${TRAVIS_BUILD_DIR}/build/release -d dist || exit
 
 echo "Created the following distribution files:"
 ls -l dist
